--- conflicted
+++ resolved
@@ -56,9 +56,6 @@
 
     private IProjectArchive InternalCreateProjectArchive(Stream stream, ZipArchiveMode zipArchiveMode, bool leaveOpen, IFileBasedProjectArchiveManager archiveManager)
     {
-<<<<<<< HEAD
-      return new Services.Files.ZipArchiveAsProjectArchive(stream, zipArchiveMode, leaveOpen: leaveOpen, archiveManager);
-=======
       var result = new Services.Files.ZipArchiveAsProjectArchive(stream, zipArchiveMode, leaveOpen: leaveOpen, archiveManager);
 
       if (_storageSettings is { } ss)
@@ -67,8 +64,6 @@
       }
 
       return result;
->>>>>>> 4b1619cd
     }
   }
-
 }