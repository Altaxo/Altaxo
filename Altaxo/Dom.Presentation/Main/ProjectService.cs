--- conflicted
+++ resolved
@@ -191,27 +191,10 @@
 
     #region Project opening
 
-<<<<<<< HEAD
-
-    protected override IFileBasedProjectArchiveManager InternalCreateProjectArchiveManagerFromFileOrFolderLocation(PathName fileOrFolderName)
-    {
-      var context = Current.Project.GetPropertyContext();
-
-      var storageSettings = context.GetValue(Altaxo.Serialization.StorageSettings.PropertyKeyStorageSettings);
-
-      if (fileOrFolderName is FileName)
-      {
-        if (storageSettings.AllowProgressiveStorage)
-          return new ZipFileProjectArchiveManager();
-        else
-          return new ZipFileProjectArchiveManagerNative();
-      }
-=======
     protected override IProjectArchiveManager InternalCreateProjectArchiveManagerFromFileOrFolderLocation(PathName fileOrFolderName)
     {
       var context = Current.Project.GetPropertyContext();
       var storageSettings = context.GetValue(Altaxo.Serialization.StorageSettings.PropertyKeyStorageSettings, new Serialization.StorageSettings());
->>>>>>> 4b1619cd
 
       if (fileOrFolderName is FileName)
       {
